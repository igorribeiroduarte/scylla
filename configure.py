#!/usr/bin/python3
#
# This file is open source software, licensed to you under the terms
# of the Apache License, Version 2.0 (the "License").  See the NOTICE file
# distributed with this work for additional information regarding copyright
# ownership.  You may not use this file except in compliance with the License.
#
# You may obtain a copy of the License at
#
#   http://www.apache.org/licenses/LICENSE-2.0
#
# Unless required by applicable law or agreed to in writing,
# software distributed under the License is distributed on an
# "AS IS" BASIS, WITHOUT WARRANTIES OR CONDITIONS OF ANY
# KIND, either express or implied.  See the License for the
# specific language governing permissions and limitations
# under the License.
#
import os, os.path, textwrap, argparse, sys, shlex, subprocess, tempfile, re

configure_args = str.join(' ', [shlex.quote(x) for x in sys.argv[1:]])

def add_tristate(arg_parser, name, dest, help):
    arg_parser.add_argument('--enable-' + name, dest = dest, action = 'store_true', default = None,
                            help = 'Enable ' + help)
    arg_parser.add_argument('--disable-' + name, dest = dest, action = 'store_false', default = None,
                            help = 'Disable ' + help)

def apply_tristate(var, test, note, missing):
    if (var is None) or var:
        if test():
            return True
        elif var == True:
            print(missing)
            sys.exit(1)
        else:
            print(note)
            return False
    return False

def try_compile(compiler, source = '', flags = []):
    with tempfile.NamedTemporaryFile() as sfile:
        sfile.file.write(bytes(source, 'utf-8'))
        sfile.file.flush()
        return subprocess.call([compiler, '-x', 'c++', '-o', '/dev/null', '-c', sfile.name] + flags,
                               stdout = subprocess.DEVNULL,
                               stderr = subprocess.DEVNULL) == 0

def warning_supported(warning, compiler):
    # gcc ignores -Wno-x even if it is not supported
    adjusted = re.sub('^-Wno-', '-W', warning)
    return try_compile(flags = [adjusted], compiler = compiler)

def debug_flag(compiler):
    src_with_auto = textwrap.dedent('''\
        template <typename T>
        struct x { auto f() {} };

        x<int> a;
        ''')
    if try_compile(source = src_with_auto, flags = ['-g', '-std=gnu++1y'], compiler = compiler):
        return '-g'
    else:
        print('Note: debug information disabled; upgrade your compiler')
        return ''

class Thrift(object):
    def __init__(self, source, service):
        self.source = source
        self.service = service
    def generated(self, gen_dir):
        basename = os.path.splitext(os.path.basename(self.source))[0]
        files = [basename + '_' + ext
                 for ext in ['types.cpp', 'types.h', 'constants.cpp', 'constants.h']]
        files += [self.service + ext
                  for ext in ['.cpp', '.h']]
        return [os.path.join(gen_dir, file) for file in files]
    def headers(self, gen_dir):
        return [x for x in self.generated(gen_dir) if x.endswith('.h')]
    def sources(self, gen_dir):
        return [x for x in self.generated(gen_dir) if x.endswith('.cpp')]
    def objects(self, gen_dir):
        return [x.replace('.cpp', '.o') for x in self.sources(gen_dir)]
    def endswith(self, end):
        return self.source.endswith(end)

class Antlr3Grammar(object):
    def __init__(self, source):
        self.source = source
    def generated(self, gen_dir):
        basename = os.path.splitext(self.source)[0]
        files = [basename + ext
                 for ext in ['Lexer.cpp', 'Lexer.hpp', 'Parser.cpp', 'Parser.hpp']]
        return [os.path.join(gen_dir, file) for file in files]
    def headers(self, gen_dir):
        return [x for x in self.generated(gen_dir) if x.endswith('.hpp')]
    def sources(self, gen_dir):
        return [x for x in self.generated(gen_dir) if x.endswith('.cpp')]
    def objects(self, gen_dir):
        return [x.replace('.cpp', '.o') for x in self.sources(gen_dir)]
    def endswith(self, end):
        return self.source.endswith(end)

modes = {
    'debug': {
        'sanitize': '-fsanitize=address -fsanitize=leak -fsanitize=undefined',
        'sanitize_libs': '-lubsan -lasan',
        'opt': '-O0 -DDEBUG -DDEFAULT_ALLOCATOR',
        'libs': '',
    },
    'release': {
        'sanitize': '',
        'sanitize_libs': '',
        'opt': '-O2',
        'libs': '',
    },
}

urchin_tests = [
    'tests/urchin/mutation_test',
    'tests/urchin/types_test',
    'tests/urchin/keys_test',
    'tests/perf/perf_mutation',
    'tests/perf/perf_cql_parser',
    'tests/perf/perf_simple_query',
    'tests/urchin/cql_query_test',
    'tests/test-serialization',
    'tests/urchin/sstable_test',
    'tests/urchin/commitlog_test',
    'tests/cartesian_product_test',
    'tests/urchin/hash_test',
    'tests/urchin/serializer_test',
]

tests = [
    'tests/test-reactor',
    'tests/fileiotest',
    'tests/directory_test',
    'tests/linecount',
    'tests/echotest',
    'tests/l3_test',
    'tests/ip_test',
    'tests/timertest',
    'tests/tcp_test',
    'tests/futures_test',
    'tests/smp_test',
    'tests/udp_server',
    'tests/udp_client',
    'tests/blkdiscard_test',
    'tests/sstring_test',
    'tests/httpd',
    'tests/memcached/test_ascii_parser',
    'tests/tcp_server',
    'tests/tcp_client',
    'tests/allocator_test',
    'tests/output_stream_test',
    'tests/udp_zero_copy',
    'tests/shared_ptr_test',
    'tests/slab_test',
    'tests/fstream_test',
    'tests/distributed_test',
    'tests/rpc',
    ]

apps = [
    'apps/httpd/httpd',
    'seastar',
    'apps/seawreck/seawreck',
    'apps/memcached/memcached',
    ]

tests += urchin_tests

all_artifacts = apps + tests + ['libseastar.a', 'seastar.pc']

arg_parser = argparse.ArgumentParser('Configure seastar')
arg_parser.add_argument('--static', dest = 'static', action = 'store_const', default = '',
                        const = '-static',
                        help = 'Static link (useful for running on hosts outside the build environment')
arg_parser.add_argument('--pie', dest = 'pie', action = 'store_true',
                        help = 'Build position-independent executable (PIE)')
arg_parser.add_argument('--so', dest = 'so', action = 'store_true',
                        help = 'Build shared object (SO) instead of executable')
arg_parser.add_argument('--mode', action='store', choices=list(modes.keys()) + ['all'], default='all')
arg_parser.add_argument('--with', dest='artifacts', action='append', choices=all_artifacts, default=[])
arg_parser.add_argument('--cflags', action = 'store', dest = 'user_cflags', default = '',
                        help = 'Extra flags for the C++ compiler')
arg_parser.add_argument('--ldflags', action = 'store', dest = 'user_ldflags', default = '',
                        help = 'Extra flags for the linker')
arg_parser.add_argument('--compiler', action = 'store', dest = 'cxx', default = 'g++',
                        help = 'C++ compiler path')
arg_parser.add_argument('--with-osv', action = 'store', dest = 'with_osv', default = '',
                        help = 'Shortcut for compile for OSv')
arg_parser.add_argument('--dpdk-target', action = 'store', dest = 'dpdk_target', default = '',
                        help = 'Path to DPDK SDK target location (e.g. <DPDK SDK dir>/x86_64-native-linuxapp-gcc)')
arg_parser.add_argument('--debuginfo', action = 'store', dest = 'debuginfo', type = int, default = 1,
                        help = 'Enable(1)/disable(0)compiler debug information generation')
add_tristate(arg_parser, name = 'hwloc', dest = 'hwloc', help = 'hwloc support')
add_tristate(arg_parser, name = 'xen', dest = 'xen', help = 'Xen support')
args = arg_parser.parse_args()

libnet = [
    'net/proxy.cc',
    'net/virtio.cc',
    'net/dpdk.cc',
    'net/ip.cc',
    'net/ethernet.cc',
    'net/arp.cc',
    'net/native-stack.cc',
    'net/ip_checksum.cc',
    'net/udp.cc',
    'net/tcp.cc',
    'net/dhcp.cc',
    ]

core = [
    'core/reactor.cc',
    'core/fstream.cc',
    'core/posix.cc',
    'core/memory.cc',
    'core/resource.cc',
    'core/scollectd.cc',
    'core/app-template.cc',
    'core/dpdk_rte.cc',
    'util/conversions.cc',
    'net/packet.cc',
    'net/posix-stack.cc',
    'tests/test_runner.cc',
    'net/net.cc',
    'rpc/rpc.cc',
    ]

defines = []
libs = '-laio -lboost_program_options -lboost_system -lstdc++ -lm -lboost_unit_test_framework -lboost_thread -lcryptopp -lrt'
hwloc_libs = '-lhwloc -lnuma -lpciaccess -lxml2 -lz'
<<<<<<< HEAD
urchin_libs = '-llz4 -lsnappy -lz'

libs = urchin_libs + ' ' + libs

=======
xen_used = False
>>>>>>> 084481da
def have_xen():
    source  = '#include <stdint.h>\n'
    source += '#include <xen/xen.h>\n'
    source += '#include <xen/sys/evtchn.h>\n'
    source += '#include <xen/sys/gntdev.h>\n'
    source += '#include <xen/sys/gntalloc.h>\n'

    return try_compile(compiler = args.cxx, source = source)

if apply_tristate(args.xen, test = have_xen,
                  note = 'Note: xen-devel not installed.  No Xen support.',
                  missing = 'Error: required package xen-devel not installed.'):
    libs += ' -lxenstore'
    defines.append("HAVE_XEN")
    libnet += [ 'net/xenfront.cc' ]
    core += [
                'core/xen/xenstore.cc',
                'core/xen/gntalloc.cc',
                'core/xen/evtchn.cc',
            ]
    xen_used=True

if xen_used and args.dpdk_target:
    print("Error: only xen or dpdk can be used, not both.")
    sys.exit(1)

memcache_base = [
    'apps/memcached/ascii.rl'
] + libnet + core

cassandra_interface = Thrift(source = 'interface/cassandra.thrift', service = 'Cassandra')

urchin_core = (['database.cc',
                 'sstables/sstables.cc',
                 'sstables/compress.cc',
                 'log.cc',
                 'transport/server.cc',
                 'cql3/abstract_marker.cc',
                 'cql3/cql3.cc',
                 'cql3/cql3_type.cc',
                 'cql3/operation.cc',
                 'cql3/lists.cc',
                 'cql3/sets.cc',
                 'cql3/functions/functions.cc',
                 'cql3/statements/cf_prop_defs.cc',
                 'cql3/statements/schema_altering_statement.cc',
                 'cql3/statements/modification_statement.cc',
                 'cql3/statements/update_statement.cc',
                 'cql3/statements/delete_statement.cc',
                 'cql3/statements/select_statement.cc',
                 'cql3/statements/use_statement.cc',
                 'thrift/handler.cc',
                 'thrift/server.cc',
                 'thrift/thrift_validation.cc',
                 'utils/murmur_hash.cc',
                 'utils/uuid.cc',
                 'types.cc',
                 'validation.cc',
                 'service/storage_proxy.cc',
                 'cql3/operator.cc',
                 'cql3/relation.cc',
                 'cql3/column_identifier.cc',
                 'cql3/constants.cc',
                 'cql3/query_processor.cc',
                 'cql3/query_options.cc',
                 'cql3/single_column_relation.cc',
                 'cql3/column_condition.cc',
                 'cql3/selection/simple_selector.cc',
                 'cql3/selection/selector_factories.cc',
                 'cql3/selection/selection.cc',
                 'cql3/restrictions/statement_restrictions.cc',
                 'db/db.cc',
                 'db/system_keyspace.cc',
                 'db/legacy_schema_tables.cc',
                 'db/commitlog/commitlog.cc',
                 'db/serializer.cc',
                 'io/io.cc',
                 'utils/utils.cc',
                 'utils/UUID_gen.cc',
                 'gms/version_generator.cc',
                 'gms/gms.cc',
                 'dht/dht.cc',
                 'dht/i_partitioner.cc',
                 'dht/murmur3_partitioner.cc',
                 'unimplemented.cc',
                 'query.cc',
                 'locator/abstract_replication_strategy.cc',
                 'locator/simple_strategy.cc',
                 'locator/token_metadata.cc',
                 ]
                + [Antlr3Grammar('cql3/Cql.g')]
                + [Thrift('interface/cassandra.thrift', 'Cassandra')]
                + core + libnet)

deps = {
    'libseastar.a' : core + libnet,
    'seastar.pc': [],
    'seastar': ['main.cc'] + urchin_core,
    'tests/test-reactor': ['tests/test-reactor.cc'] + core,
    'apps/httpd/httpd': ['apps/httpd/demo.json', 'http/json_path.cc', 'http/file_handler.cc', 'http/common.cc', 'http/routes.cc', 'json/json_elements.cc', 'json/formatter.cc', 'http/matcher.cc', 'http/mime_types.cc', 'http/httpd.cc', 'http/reply.cc', 'http/request_parser.rl', 'apps/httpd/main.cc'] + libnet + core,
    'apps/memcached/memcached': ['apps/memcached/memcache.cc'] + memcache_base,
    'tests/memcached/test_ascii_parser': ['tests/memcached/test_ascii_parser.cc'] + memcache_base,
    'tests/fileiotest': ['tests/fileiotest.cc'] + core,
    'tests/directory_test': ['tests/directory_test.cc'] + core,
    'tests/linecount': ['tests/linecount.cc'] + core,
    'tests/echotest': ['tests/echotest.cc'] + core + libnet,
    'tests/l3_test': ['tests/l3_test.cc'] + core + libnet,
    'tests/ip_test': ['tests/ip_test.cc'] + core + libnet,
    'tests/tcp_test': ['tests/tcp_test.cc'] + core + libnet,
    'tests/timertest': ['tests/timertest.cc'] + core,
    'tests/futures_test': ['tests/futures_test.cc'] + core,
    'tests/smp_test': ['tests/smp_test.cc'] + core,
    'tests/udp_server': ['tests/udp_server.cc'] + core + libnet,
    'tests/udp_client': ['tests/udp_client.cc'] + core + libnet,
    'tests/tcp_server': ['tests/tcp_server.cc'] + core + libnet,
    'tests/tcp_client': ['tests/tcp_client.cc'] + core + libnet,
    'apps/seawreck/seawreck': ['apps/seawreck/seawreck.cc', 'apps/seawreck/http_response_parser.rl'] + core + libnet,
    'tests/blkdiscard_test': ['tests/blkdiscard_test.cc'] + core,
    'tests/sstring_test': ['tests/sstring_test.cc'] + core,
    'tests/httpd': ['http/common.cc', 'http/routes.cc', 'http/json_path.cc', 'json/json_elements.cc', 'json/formatter.cc', 'http/matcher.cc', 'tests/httpd.cc', 'http/mime_types.cc', 'http/reply.cc'] + core,
    'tests/allocator_test': ['tests/allocator_test.cc', 'core/memory.cc', 'core/posix.cc'],
    'tests/output_stream_test': ['tests/output_stream_test.cc'] + core + libnet,
    'tests/udp_zero_copy': ['tests/udp_zero_copy.cc'] + core + libnet,
    'tests/shared_ptr_test': ['tests/shared_ptr_test.cc'] + core,
    'tests/slab_test': ['tests/slab_test.cc'] + core,
    'tests/fstream_test': ['tests/fstream_test.cc'] + core,
    'tests/distributed_test': ['tests/distributed_test.cc'] + core,
    'tests/rpc': ['tests/rpc.cc'] + core + libnet,
}

for t in urchin_tests:
    deps[t] = urchin_core + [t + '.cc']

warnings = [
    '-Wno-mismatched-tags',  # clang-only
    ]

# The "--with-osv=<path>" parameter is a shortcut for a bunch of other
# settings:
if args.with_osv:
    args.so = True
    args.hwloc = False
    args.user_cflags = (args.user_cflags +
        ' -DDEFAULT_ALLOCATOR -fvisibility=default -DHAVE_OSV -I' +
        args.with_osv + '/include')

if args.dpdk_target:
    args.user_cflags = (args.user_cflags +
        ' -DHAVE_DPDK -I' +
        args.dpdk_target + '/include -Wno-error=literal-suffix -Wno-literal-suffix -Wno-invalid-offsetof')
    libs += (' -L' + args.dpdk_target + '/lib ' +
        '-Wl,--whole-archive -lrte_pmd_bond -lrte_pmd_vmxnet3_uio -lrte_pmd_virtio_uio -lrte_pmd_i40e -lrte_pmd_ixgbe -lrte_pmd_e1000 -lrte_pmd_ring -Wl,--no-whole-archive -lrte_distributor -lrte_kni -lrte_pipeline -lrte_table -lrte_port -lrte_timer -lrte_hash -lrte_lpm -lrte_power -lrte_acl -lrte_meter -lrte_sched -lrte_kvargs -lrte_mbuf -lrte_ip_frag -lethdev -lrte_eal -lrte_malloc -lrte_mempool -lrte_ring -lrte_cmdline -lrte_cfgfile -lrt -lm -ldl')

warnings = [w
            for w in warnings
            if warning_supported(warning = w, compiler = args.cxx)]

warnings = ' '.join(warnings)

dbgflag = debug_flag(args.cxx) if args.debuginfo else ''

def have_hwloc():
    return try_compile(compiler = args.cxx, source = '#include <hwloc.h>\n#include <numa.h>')

if apply_tristate(args.hwloc, test = have_hwloc,
                  note = 'Note: hwloc-devel/numactl-devel not installed.  No NUMA support.',
                  missing = 'Error: required packages hwloc-devel/numactl-devel not installed.'):
    libs += ' ' + hwloc_libs
    defines.append('HAVE_HWLOC')
    defines.append('HAVE_NUMA')

if args.so:
    args.pie = '-shared'
    args.fpie = '-fpic'
elif args.pie:
    args.pie = '-pie'
    args.fpie = '-fpie'
else:
    args.pie = ''
    args.fpie = ''

defines = ' '.join(['-D' + d for d in defines])

globals().update(vars(args))

total_memory = os.sysconf('SC_PAGE_SIZE') * os.sysconf('SC_PHYS_PAGES')
link_pool_depth = max(int(total_memory / 7e9), 1)

build_modes = modes if args.mode == 'all' else [args.mode]
build_artifacts = all_artifacts if not args.artifacts else args.artifacts

outdir = 'build'
buildfile = 'build.ninja'
os.makedirs(outdir, exist_ok = True)
do_sanitize = True
if args.static:
    do_sanitize = False
with open(buildfile, 'w') as f:
    f.write(textwrap.dedent('''\
        configure_args = {configure_args}
        builddir = {outdir}
        cxx = {cxx}
        cxxflags = -std=gnu++1y {dbgflag} {fpie} -Wall -Werror -fvisibility=hidden -pthread -I. {user_cflags} {warnings} {defines}
        ldflags = {dbgflag} -Wl,--no-as-needed {static} {pie} -fvisibility=hidden -pthread {user_ldflags}
        libs = {libs}
        pool link_pool
            depth = {link_pool_depth}
        rule ragel
            command = ragel -G2 -o $out $in
            description = RAGEL $out
        rule gen
            command = echo -e $text > $out
            description = GEN $out
        rule swagger
            command = json/json2code.py -f $in -o $out
            description = SWAGGER $out
        ''').format(**globals()))
    for mode in build_modes:
        modeval = modes[mode]
        if modeval['sanitize'] and not do_sanitize:
            print('Note: --static disables debug mode sanitizers')
            modeval['sanitize'] = ''
            modeval['sanitize_libs'] = ''
        f.write(textwrap.dedent('''\
            cxxflags_{mode} = {sanitize} {opt} -I $builddir/{mode}/gen
            libs_{mode} = {libs} {sanitize_libs}
            rule cxx.{mode}
              command = $cxx -MMD -MT $out -MF $out.d $cxxflags $cxxflags_{mode} -c -o $out $in
              description = CXX $out
              depfile = $out.d
            rule link.{mode}
              command = $cxx  $cxxflags_{mode} $ldflags -o $out $in $libs $libs_{mode}
              description = LINK $out
              pool = link_pool
            rule ar.{mode}
              command = rm -f $out; ar cr $out $in; ranlib $out
              description = AR $out
            rule thrift.{mode}
                command = thrift -gen cpp:cob_style -out $builddir/{mode}/gen $in
                description = THRIFT $in
            rule antlr3.{mode}
                command = sed -e '/^#if 0/,/^#endif/d' $in > $builddir/{mode}/gen/$in && antlr3 $builddir/{mode}/gen/$in && sed -i 's/^\\( *\)\\(ImplTraits::CommonTokenType\\* [a-zA-Z0-9_]* = NULL;\\)$$/\\1const \\2/' build/{mode}/gen/${{stem}}Parser.cpp
                description = ANTLR3 $in
            ''').format(mode = mode, **modeval))
        f.write('build {mode}: phony {artifacts}\n'.format(mode = mode,
            artifacts = str.join(' ', ('$builddir/' + mode + '/' + x for x in build_artifacts))))
        compiles = {}
        ragels = {}
<<<<<<< HEAD
        thrifts = set()
        antlr3_grammars = set()
=======
        swaggers = {}
>>>>>>> 084481da
        for binary in build_artifacts:
            srcs = deps[binary]
            objs = ['$builddir/' + mode + '/' + src.replace('.cc', '.o')
                    for src in srcs
                    if src.endswith('.cc')]
            has_thrift = False
            for dep in deps[binary]:
                if isinstance(dep, Thrift):
                    has_thrift = True
                    objs += dep.objects('$builddir/' + mode + '/gen')
                if isinstance(dep, Antlr3Grammar):
                    objs += dep.objects('$builddir/' + mode + '/gen')
            if binary.endswith('.pc'):
                vars = modeval.copy()
                vars.update(globals())
                pc = textwrap.dedent('''\
                        Name: Seastar
                        URL: http://seastar-project.org/
                        Description: Advanced C++ framework for high-performance server applications on modern hardware.
                        Version: 1.0
                        Libs: -L{srcdir}/{builddir} -Wl,--whole-archive -lseastar -Wl,--no-whole-archive {dbgflag} -Wl,--no-as-needed {static} {pie} -fvisibility=hidden -pthread {user_ldflags} {libs} {sanitize_libs}
                        Cflags: -std=gnu++1y {dbgflag} {fpie} -Wall -Werror -fvisibility=hidden -pthread -I{srcdir} -I{srcdir}/{builddir}/gen {user_cflags} {warnings} {defines} {sanitize} {opt}
                        ''').format(builddir = 'build/' + mode, srcdir = os.getcwd(), **vars)
                f.write('build $builddir/{}/{}: gen\n  text = {}\n'.format(mode, binary, repr(pc)))
            elif binary.endswith('.a'):
                f.write('build $builddir/{}/{}: ar.{} {}\n'.format(mode, binary, mode, str.join(' ', objs)))
            else:
                f.write('build $builddir/{}/{}: link.{} {}\n'.format(mode, binary, mode, str.join(' ', objs)))
                if has_thrift:
                    f.write('   libs =  -lthrift -lboost_system $libs\n')
            for src in srcs:
                if src.endswith('.cc'):
                    obj = '$builddir/' + mode + '/' + src.replace('.cc', '.o')
                    compiles[obj] = src
                elif src.endswith('.rl'):
                    hh = '$builddir/' + mode + '/gen/' + src.replace('.rl', '.hh')
                    ragels[hh] = src
<<<<<<< HEAD
                elif src.endswith('.thrift'):
                    thrifts.add(src)
                elif src.endswith('.g'):
                    antlr3_grammars.add(src)
=======
                elif src.endswith('.json'):
                    hh = '$builddir/' + mode + '/gen/' + src + '.hh'
                    swaggers[hh] = src
>>>>>>> 084481da
                else:
                    raise Exception('No rule for ' + src)
        for obj in compiles:
            src = compiles[obj]
<<<<<<< HEAD
            gen_headers = list(ragels.keys())
            for th in thrifts:
                gen_headers += th.headers('$builddir/{}/gen'.format(mode))
            for g in antlr3_grammars:
                gen_headers += g.headers('$builddir/{}/gen'.format(mode))
=======
            gen_headers = list(ragels.keys()) + list(swaggers.keys())
>>>>>>> 084481da
            f.write('build {}: cxx.{} {} || {} \n'.format(obj, mode, src, ' '.join(gen_headers)))
        for hh in ragels:
            src = ragels[hh]
            f.write('build {}: ragel {}\n'.format(hh, src))
<<<<<<< HEAD
        for thrift in thrifts:
            outs = ' '.join(thrift.generated('$builddir/{}/gen'.format(mode)))
            f.write('build {}: thrift.{} {}\n'.format(outs, mode, thrift.source))
            for cc in thrift.sources('$builddir/{}/gen'.format(mode)):
                obj = cc.replace('.cpp', '.o')
                f.write('build {}: cxx.{} {}\n'.format(obj, mode, cc))
        for grammar in antlr3_grammars:
            outs = ' '.join(grammar.generated('$builddir/{}/gen'.format(mode)))
            f.write('build {}: antlr3.{} {}\n  stem = {}\n'.format(outs, mode, grammar.source,
                                                                   grammar.source.rsplit('.', 1)[0]))
            for cc in grammar.sources('$builddir/{}/gen'.format(mode)):
                obj = cc.replace('.cpp', '.o')
                f.write('build {}: cxx.{} {}\n'.format(obj, mode, cc))
=======
        for hh in swaggers:
            src = swaggers[hh]
            f.write('build {}: swagger {}\n'.format(hh,src))
>>>>>>> 084481da
    f.write(textwrap.dedent('''\
        rule configure
          command = python3 configure.py $configure_args
          generator = 1
        build build.ninja: configure | configure.py
        rule cscope
            command = find -name '*.[chS]' -o -name "*.cc" -o -name "*.hh" | cscope -bq -i-
            description = CSCOPE
        build cscope: cscope
        default {modes_list}
        ''').format(modes_list = ' '.join(build_modes), **globals()))<|MERGE_RESOLUTION|>--- conflicted
+++ resolved
@@ -233,14 +233,11 @@
 defines = []
 libs = '-laio -lboost_program_options -lboost_system -lstdc++ -lm -lboost_unit_test_framework -lboost_thread -lcryptopp -lrt'
 hwloc_libs = '-lhwloc -lnuma -lpciaccess -lxml2 -lz'
-<<<<<<< HEAD
 urchin_libs = '-llz4 -lsnappy -lz'
 
 libs = urchin_libs + ' ' + libs
 
-=======
 xen_used = False
->>>>>>> 084481da
 def have_xen():
     source  = '#include <stdint.h>\n'
     source += '#include <xen/xen.h>\n'
@@ -489,12 +486,9 @@
             artifacts = str.join(' ', ('$builddir/' + mode + '/' + x for x in build_artifacts))))
         compiles = {}
         ragels = {}
-<<<<<<< HEAD
+        swaggers = {}
         thrifts = set()
         antlr3_grammars = set()
-=======
-        swaggers = {}
->>>>>>> 084481da
         for binary in build_artifacts:
             srcs = deps[binary]
             objs = ['$builddir/' + mode + '/' + src.replace('.cc', '.o')
@@ -532,34 +526,30 @@
                 elif src.endswith('.rl'):
                     hh = '$builddir/' + mode + '/gen/' + src.replace('.rl', '.hh')
                     ragels[hh] = src
-<<<<<<< HEAD
+                elif src.endswith('.json'):
+                    hh = '$builddir/' + mode + '/gen/' + src + '.hh'
+                    swaggers[hh] = src
                 elif src.endswith('.thrift'):
                     thrifts.add(src)
                 elif src.endswith('.g'):
                     antlr3_grammars.add(src)
-=======
-                elif src.endswith('.json'):
-                    hh = '$builddir/' + mode + '/gen/' + src + '.hh'
-                    swaggers[hh] = src
->>>>>>> 084481da
                 else:
                     raise Exception('No rule for ' + src)
         for obj in compiles:
             src = compiles[obj]
-<<<<<<< HEAD
             gen_headers = list(ragels.keys())
             for th in thrifts:
                 gen_headers += th.headers('$builddir/{}/gen'.format(mode))
             for g in antlr3_grammars:
                 gen_headers += g.headers('$builddir/{}/gen'.format(mode))
-=======
-            gen_headers = list(ragels.keys()) + list(swaggers.keys())
->>>>>>> 084481da
+            gen_headers += list(swaggers.keys())
             f.write('build {}: cxx.{} {} || {} \n'.format(obj, mode, src, ' '.join(gen_headers)))
         for hh in ragels:
             src = ragels[hh]
             f.write('build {}: ragel {}\n'.format(hh, src))
-<<<<<<< HEAD
+        for hh in swaggers:
+            src = swaggers[hh]
+            f.write('build {}: swagger {}\n'.format(hh,src))
         for thrift in thrifts:
             outs = ' '.join(thrift.generated('$builddir/{}/gen'.format(mode)))
             f.write('build {}: thrift.{} {}\n'.format(outs, mode, thrift.source))
@@ -573,11 +563,6 @@
             for cc in grammar.sources('$builddir/{}/gen'.format(mode)):
                 obj = cc.replace('.cpp', '.o')
                 f.write('build {}: cxx.{} {}\n'.format(obj, mode, cc))
-=======
-        for hh in swaggers:
-            src = swaggers[hh]
-            f.write('build {}: swagger {}\n'.format(hh,src))
->>>>>>> 084481da
     f.write(textwrap.dedent('''\
         rule configure
           command = python3 configure.py $configure_args
