--- conflicted
+++ resolved
@@ -170,18 +170,13 @@
         }
     }
 
-<<<<<<< HEAD
-    template <std::invocable<raft_address_map&> F>
+    template <std::invocable<raft_address_map_t&> F>
     void replicate(F f, std::source_location l = std::source_location::current()) {
-=======
-    template <std::invocable<raft_address_map_t&> F>
-    void replicate(F f, std::experimental::source_location l = std::experimental::source_location::current()) {
         if (this_shard_id() != 0) {
             auto msg = format("raft_address_map::{}() called on shard {} != 0",
                 l.function_name(), this_shard_id());
             on_internal_error(rslog, msg);
         }
->>>>>>> fbe7886c
         if (!_replication_fiber) {
             return;
         }
