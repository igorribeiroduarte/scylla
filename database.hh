/*
 * Copyright (C) 2014 Cloudius Systems, Ltd.
 */

#ifndef DATABASE_HH_
#define DATABASE_HH_

#include "dht/i_partitioner.hh"
#include "config/ks_meta_data.hh"
#include "locator/abstract_replication_strategy.hh"
#include "core/sstring.hh"
#include "core/shared_ptr.hh"
#include "net/byteorder.hh"
#include "utils/UUID.hh"
#include "utils/hash.hh"
#include "db_clock.hh"
#include "gc_clock.hh"
#include "core/distributed.hh"
#include <functional>
#include <cstdint>
#include <unordered_map>
#include <map>
#include <set>
#include <iostream>
#include <boost/functional/hash.hpp>
#include <experimental/optional>
#include <string.h>
#include "types.hh"
#include "compound.hh"
#include "core/future.hh"
#include "cql3/column_specification.hh"
#include <limits>
#include <cstddef>
#include "schema.hh"
#include "timestamp.hh"
#include "tombstone.hh"
#include "atomic_cell.hh"
#include "query-request.hh"
#include "query-result.hh"
#include "keys.hh"
#include "mutation.hh"
<<<<<<< HEAD
#include "memtable.hh"
=======
#include <list>
>>>>>>> 875148da

class frozen_mutation;

namespace sstables {

class sstable;

}

namespace db {
template<typename T>
class serializer;

class commitlog;
class config;
}

<<<<<<< HEAD
=======
class memtable {
public:
    using partitions_type = std::map<dht::decorated_key, mutation_partition, dht::decorated_key::less_comparator>;
private:
    schema_ptr _schema;
    partitions_type partitions;
public:
    using const_mutation_partition_ptr = std::unique_ptr<const mutation_partition>;
public:
    explicit memtable(schema_ptr schema);
    schema_ptr schema() const { return _schema; }
    mutation_partition& find_or_create_partition(const dht::decorated_key& key);
    mutation_partition& find_or_create_partition_slow(partition_key_view key);
    row& find_or_create_row_slow(const partition_key& partition_key, const clustering_key& clustering_key);
    const_mutation_partition_ptr find_partition(const dht::decorated_key& key) const;
    void apply(const mutation& m);
    void apply(const frozen_mutation& m);
    const partitions_type& all_partitions() const;
};

>>>>>>> 875148da
class column_family {
public:
    struct config {
        sstring datadir;
        bool enable_disk_writes = true;
        bool enable_disk_reads = true;
    };
private:
    schema_ptr _schema;
    config _config;
    std::list<memtable> _memtables;
    // generation -> sstable. Ordered by key so we can easily get the most recent.
    std::map<unsigned long, std::unique_ptr<sstables::sstable>> _sstables;
    unsigned _sstable_generation = 1;
    unsigned _mutation_count = 0;
private:
    memtable& active_memtable() { return _memtables.back(); }
    struct merge_comparator;
public:
    // Queries can be satisfied from multiple data sources, so they are returned
    // as temporaries.
    //
    // FIXME: in case a query is satisfied from a single memtable, avoid a copy
    using const_mutation_partition_ptr = std::unique_ptr<const mutation_partition>;
    using const_row_ptr = std::unique_ptr<const row>;
public:
    column_family(schema_ptr schema, config cfg);
    column_family(column_family&&) = default;
    ~column_family();
    schema_ptr schema() const { return _schema; }
    const_mutation_partition_ptr find_partition(const dht::decorated_key& key) const;
    const_mutation_partition_ptr find_partition_slow(const partition_key& key) const;
    const_row_ptr find_row(const dht::decorated_key& partition_key, const clustering_key& clustering_key) const;
    void apply(const frozen_mutation& m);
    void apply(const mutation& m);
    // Returns at most "cmd.limit" rows
    future<lw_shared_ptr<query::result>> query(const query::read_command& cmd) const;

    future<> populate(sstring datadir);
    void seal_active_memtable();
    const std::list<memtable>& testonly_all_memtables() const;
private:
    // Iterate over all partitions.  Protocol is the same as std::all_of(),
    // so that iteration can be stopped by returning false.
    // Func signature: bool (const decorated_key& dk, const mutation_partition& mp)
    template <typename Func>
    bool for_all_partitions(Func&& func) const;
    future<> probe_file(sstring sstdir, sstring fname);
    void seal_on_overflow();
public:
    // Iterate over all partitions.  Protocol is the same as std::all_of(),
    // so that iteration can be stopped by returning false.
    bool for_all_partitions_slow(std::function<bool (const dht::decorated_key&, const mutation_partition&)> func) const;

    friend std::ostream& operator<<(std::ostream& out, const column_family& cf);
};

class user_types_metadata {
    std::unordered_map<bytes, user_type> _user_types;
public:
    user_type get_type(bytes name) const {
        return _user_types.at(name);
    }
    const std::unordered_map<bytes, user_type>& get_all_types() const {
        return _user_types;
    }
    void add_type(user_type type) {
        auto i = _user_types.find(type->_name);
        assert(i == _user_types.end() || type->is_compatible_with(*i->second));
        _user_types[type->_name] = std::move(type);
    }
    void remove_type(user_type type) {
        _user_types.erase(type->_name);
    }
};

class keyspace {
public:
    struct config {
        sstring datadir;
        bool enable_disk_reads = true;
        bool enable_disk_writes = true;
    };
private:
    std::unique_ptr<locator::abstract_replication_strategy> _replication_strategy;
    config _config;
public:
    explicit keyspace(config cfg) : _config(std::move(cfg)) {}
    user_types_metadata _user_types;
    void create_replication_strategy(::config::ks_meta_data& ksm);
    locator::abstract_replication_strategy& get_replication_strategy();
    column_family::config make_column_family_config(const schema& s) const;
    future<> make_directory_for_column_family(const sstring& name, utils::UUID uuid);
private:
    sstring column_family_directory(const sstring& name, utils::UUID uuid) const;
};

class no_such_keyspace : public std::runtime_error {
public:
    using runtime_error::runtime_error;
};

class no_such_column_family : public std::runtime_error {
public:
    using runtime_error::runtime_error;
};

// Policy for distributed<database>:
//   broadcast metadata writes
//   local metadata reads
//   use shard_of() for data

class database {
    std::unordered_map<sstring, keyspace> _keyspaces;
    std::unordered_map<utils::UUID, column_family> _column_families;
    std::unordered_map<std::pair<sstring, sstring>, utils::UUID, utils::tuple_hash> _ks_cf_to_uuid;
    std::unique_ptr<db::commitlog> _commitlog;
    std::unique_ptr<db::config> _cfg;

    future<> init_commitlog();
    future<> apply_in_memory(const frozen_mutation&);
    future<> populate(sstring datadir);
public:
    database();
    database(const db::config&);
    database(database&&) = default;
    ~database();

    db::commitlog* commitlog() const {
        return _commitlog.get();
    }

    future<> init_from_data_directory();

    // but see: create_keyspace(distributed<database>&, sstring)
    void add_keyspace(sstring name, keyspace k);
    /** Adds cf with auto-generated UUID. */
    void add_column_family(column_family&&);
    void add_column_family(const utils::UUID&, column_family&&);

    /* throws std::out_of_range if missing */
    const utils::UUID& find_uuid(const sstring& ks, const sstring& cf) const throw (std::out_of_range);
    const utils::UUID& find_uuid(const schema_ptr&) const throw (std::out_of_range);

    /* below, find* throws no_such_<type> on fail */
    keyspace& find_or_create_keyspace(const sstring& name);
    keyspace& find_keyspace(const sstring& name) throw (no_such_keyspace);
    const keyspace& find_keyspace(const sstring& name) const throw (no_such_keyspace);
    bool has_keyspace(const sstring& name) const;
    void update_keyspace(const sstring& name);
    void drop_keyspace(const sstring& name);
    column_family& find_column_family(const sstring& ks, const sstring& name) throw (no_such_column_family);
    const column_family& find_column_family(const sstring& ks, const sstring& name) const throw (no_such_column_family);
    column_family& find_column_family(const utils::UUID&) throw (no_such_column_family);
    const column_family& find_column_family(const utils::UUID&) const throw (no_such_column_family);
    column_family& find_column_family(const schema_ptr&) throw (no_such_column_family);
    const column_family& find_column_family(const schema_ptr&) const throw (no_such_column_family);
    schema_ptr find_schema(const sstring& ks_name, const sstring& cf_name) const throw (no_such_column_family);
    schema_ptr find_schema(const utils::UUID&) const throw (no_such_column_family);
    future<> stop();
    unsigned shard_of(const dht::token& t);
    unsigned shard_of(const mutation& m);
    unsigned shard_of(const frozen_mutation& m);
    future<lw_shared_ptr<query::result>> query(const query::read_command& cmd);
    future<> apply(const frozen_mutation&);
    keyspace::config make_keyspace_config(sstring name) const;
    friend std::ostream& operator<<(std::ostream& out, const database& db);
    friend future<> create_keyspace(distributed<database>&, sstring);
};

// Creates a keyspace.  Keyspaces have a non-sharded
// component (the directory), so a global function is needed.
future<> create_keyspace(distributed<database>& db, sstring name);

// FIXME: stub
class secondary_index_manager {};

inline
void
column_family::apply(const mutation& m) {
    active_memtable().apply(m);
    seal_on_overflow();
}

inline
void
column_family::seal_on_overflow() {
    // FIXME: something better
    if (++_mutation_count == 10000) {
        _mutation_count = 0;
        seal_active_memtable();
    }
}

inline
void
column_family::apply(const frozen_mutation& m) {
    active_memtable().apply(m);
    seal_on_overflow();
}

#endif /* DATABASE_HH_ */<|MERGE_RESOLUTION|>--- conflicted
+++ resolved
@@ -39,11 +39,8 @@
 #include "query-result.hh"
 #include "keys.hh"
 #include "mutation.hh"
-<<<<<<< HEAD
 #include "memtable.hh"
-=======
 #include <list>
->>>>>>> 875148da
 
 class frozen_mutation;
 
@@ -61,29 +58,6 @@
 class config;
 }
 
-<<<<<<< HEAD
-=======
-class memtable {
-public:
-    using partitions_type = std::map<dht::decorated_key, mutation_partition, dht::decorated_key::less_comparator>;
-private:
-    schema_ptr _schema;
-    partitions_type partitions;
-public:
-    using const_mutation_partition_ptr = std::unique_ptr<const mutation_partition>;
-public:
-    explicit memtable(schema_ptr schema);
-    schema_ptr schema() const { return _schema; }
-    mutation_partition& find_or_create_partition(const dht::decorated_key& key);
-    mutation_partition& find_or_create_partition_slow(partition_key_view key);
-    row& find_or_create_row_slow(const partition_key& partition_key, const clustering_key& clustering_key);
-    const_mutation_partition_ptr find_partition(const dht::decorated_key& key) const;
-    void apply(const mutation& m);
-    void apply(const frozen_mutation& m);
-    const partitions_type& all_partitions() const;
-};
-
->>>>>>> 875148da
 class column_family {
 public:
     struct config {
